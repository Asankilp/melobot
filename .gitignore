__pycache__
*/__pycache__
*.bak

logs
*/logs
config
*/config

*/test.*
test.*
test

<<<<<<< HEAD
dev
build
*.egg-info
=======
.vscode
.env
dev
build
*.egg-info
dist
upload.bat
upload.sh
>>>>>>> 48fcd8da
<|MERGE_RESOLUTION|>--- conflicted
+++ resolved
@@ -11,11 +11,6 @@
 test.*
 test
 
-<<<<<<< HEAD
-dev
-build
-*.egg-info
-=======
 .vscode
 .env
 dev
@@ -23,5 +18,4 @@
 *.egg-info
 dist
 upload.bat
-upload.sh
->>>>>>> 48fcd8da
+upload.sh